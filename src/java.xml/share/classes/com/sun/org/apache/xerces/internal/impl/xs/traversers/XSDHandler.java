--- conflicted
+++ resolved
@@ -2266,11 +2266,6 @@
                             fSecurityManager.isSecureProcessing());
 
                     try {
-<<<<<<< HEAD
-                        parser.setFeature(NAMESPACE_PREFIXES, true);
-                        namespacePrefixes = true;
-=======
->>>>>>> 4b37431a
                         // If this is a Xerces SAX parser set the security manager if there is one
                         if (parser instanceof SAXParser) {
                             if (fSecurityManager != null) {
