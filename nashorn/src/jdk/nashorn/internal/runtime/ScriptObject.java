/*
 * Copyright (c) 2010, 2013, Oracle and/or its affiliates. All rights reserved.
 * DO NOT ALTER OR REMOVE COPYRIGHT NOTICES OR THIS FILE HEADER.
 *
 * This code is free software; you can redistribute it and/or modify it
 * under the terms of the GNU General Public License version 2 only, as
 * published by the Free Software Foundation.  Oracle designates this
 * particular file as subject to the "Classpath" exception as provided
 * by Oracle in the LICENSE file that accompanied this code.
 *
 * This code is distributed in the hope that it will be useful, but WITHOUT
 * ANY WARRANTY; without even the implied warranty of MERCHANTABILITY or
 * FITNESS FOR A PARTICULAR PURPOSE.  See the GNU General Public License
 * version 2 for more details (a copy is included in the LICENSE file that
 * accompanied this code).
 *
 * You should have received a copy of the GNU General Public License version
 * 2 along with this work; if not, write to the Free Software Foundation,
 * Inc., 51 Franklin St, Fifth Floor, Boston, MA 02110-1301 USA.
 *
 * Please contact Oracle, 500 Oracle Parkway, Redwood Shores, CA 94065 USA
 * or visit www.oracle.com if you need additional information or have any
 * questions.
 */

package jdk.nashorn.internal.runtime;

import static jdk.nashorn.internal.codegen.CompilerConstants.virtualCall;
import static jdk.nashorn.internal.codegen.CompilerConstants.virtualCallNoLookup;
import static jdk.nashorn.internal.lookup.Lookup.MH;
import static jdk.nashorn.internal.runtime.ECMAErrors.referenceError;
import static jdk.nashorn.internal.runtime.ECMAErrors.typeError;
import static jdk.nashorn.internal.runtime.PropertyDescriptor.CONFIGURABLE;
import static jdk.nashorn.internal.runtime.PropertyDescriptor.ENUMERABLE;
import static jdk.nashorn.internal.runtime.PropertyDescriptor.GET;
import static jdk.nashorn.internal.runtime.PropertyDescriptor.SET;
import static jdk.nashorn.internal.runtime.PropertyDescriptor.VALUE;
import static jdk.nashorn.internal.runtime.PropertyDescriptor.WRITABLE;
import static jdk.nashorn.internal.runtime.ScriptRuntime.UNDEFINED;

import java.lang.invoke.MethodHandle;
import java.lang.invoke.MethodHandles;
import java.lang.invoke.MethodType;
import java.util.AbstractMap;
import java.util.ArrayList;
import java.util.Arrays;
import java.util.Collection;
import java.util.Collections;
import java.util.HashSet;
import java.util.Iterator;
import java.util.LinkedHashSet;
import java.util.List;
import java.util.Map;
import java.util.Set;
import jdk.internal.dynalink.CallSiteDescriptor;
import jdk.internal.dynalink.linker.GuardedInvocation;
import jdk.internal.dynalink.linker.LinkRequest;
import jdk.internal.dynalink.support.CallSiteDescriptorFactory;
import jdk.nashorn.internal.codegen.CompilerConstants.Call;
import jdk.nashorn.internal.codegen.ObjectClassGenerator;
import jdk.nashorn.internal.lookup.Lookup;
import jdk.nashorn.internal.lookup.MethodHandleFactory;
import jdk.nashorn.internal.objects.AccessorPropertyDescriptor;
import jdk.nashorn.internal.objects.DataPropertyDescriptor;
import jdk.nashorn.internal.runtime.arrays.ArrayData;
import jdk.nashorn.internal.runtime.arrays.ArrayIndex;
import jdk.nashorn.internal.runtime.linker.Bootstrap;
import jdk.nashorn.internal.runtime.linker.LinkerCallSite;
import jdk.nashorn.internal.runtime.linker.NashornCallSiteDescriptor;
import jdk.nashorn.internal.runtime.linker.NashornGuards;

/**
 * Base class for generic JavaScript objects.
 * <p>
 * Notes:
 * <ul>
 * <li>The map is used to identify properties in the object.</li>
 * <li>If the map is modified then it must be cloned and replaced.  This notifies
 *     any code that made assumptions about the object that things have changed.
 *     Ex. CallSites that have been validated must check to see if the map has
 *     changed (or a map from a different object type) and hence relink the method
 *     to call.</li>
 * <li>Modifications of the map include adding/deleting attributes or changing a
 *     function field value.</li>
 * </ul>
 */

public abstract class ScriptObject extends PropertyListenerManager implements PropertyAccess {

    /** Search fall back routine name for "no such method" */
    static final String NO_SUCH_METHOD_NAME   = "__noSuchMethod__";

    /** Search fall back routine name for "no such property" */
    static final String NO_SUCH_PROPERTY_NAME = "__noSuchProperty__";

    /** Per ScriptObject flag - is this a scope object? */
    public static final int IS_SCOPE       = 0b0000_0001;

    /** Per ScriptObject flag - is this an array object? */
    public static final int IS_ARRAY       = 0b0000_0010;

    /** Per ScriptObject flag - is this an arguments object? */
    public static final int IS_ARGUMENTS   = 0b0000_0100;

    /** Is this a prototype PropertyMap? */
    public static final int IS_PROTOTYPE   = 0b0000_1000;

    /** Is length property not-writable? */
    public static final int IS_LENGTH_NOT_WRITABLE = 0b0001_0000;

    /** Spill growth rate - by how many elements does {@link ScriptObject#spill} when full */
    public static final int SPILL_RATE = 8;

    /** Map to property information and accessor functions. Ordered by insertion. */
    private PropertyMap map;

    /** objects proto. */
    private ScriptObject proto;

    /** Context of the object, lazily cached. */
    private Context context;

    /** Object flags. */
    private int flags;

    /** Area for properties added to object after instantiation, see {@link AccessorProperty} */
    public Object[] spill;

    /** Indexed array data. */
    private ArrayData arrayData;

    static final MethodHandle SETFIELD           = findOwnMH("setField",         void.class, CallSiteDescriptor.class, PropertyMap.class, PropertyMap.class, MethodHandle.class, Object.class, Object.class);
    static final MethodHandle SETSPILL           = findOwnMH("setSpill",         void.class, CallSiteDescriptor.class, PropertyMap.class, PropertyMap.class, int.class, Object.class, Object.class);
    static final MethodHandle SETSPILLWITHNEW    = findOwnMH("setSpillWithNew",  void.class, CallSiteDescriptor.class, PropertyMap.class, PropertyMap.class, int.class, Object.class, Object.class);
    static final MethodHandle SETSPILLWITHGROW   = findOwnMH("setSpillWithGrow", void.class, CallSiteDescriptor.class, PropertyMap.class, PropertyMap.class, int.class, int.class, Object.class, Object.class);

    private static final MethodHandle TRUNCATINGFILTER   = findOwnMH("truncatingFilter", Object[].class, int.class, Object[].class);
    private static final MethodHandle KNOWNFUNCPROPGUARD = findOwnMH("knownFunctionPropertyGuard", boolean.class, Object.class, PropertyMap.class, MethodHandle.class, Object.class, ScriptFunction.class);

    /** Method handle for getting a function argument at a given index. Used from MapCreator */
    public static final Call GET_ARGUMENT       = virtualCall(ScriptObject.class, "getArgument", Object.class, int.class);

    /** Method handle for setting a function argument at a given index. Used from MapCreator */
    public static final Call SET_ARGUMENT       = virtualCall(ScriptObject.class, "setArgument", void.class, int.class, Object.class);

    /** Method handle for getting the proto of a ScriptObject */
    public static final Call GET_PROTO          = virtualCallNoLookup(ScriptObject.class, "getProto", ScriptObject.class);

    /** Method handle for setting the proto of a ScriptObject */
    public static final Call SET_PROTO          = virtualCallNoLookup(ScriptObject.class, "setProto", void.class, ScriptObject.class);

    /** Method handle for setting the user accessors of a ScriptObject */
    public static final Call SET_USER_ACCESSORS = virtualCall(ScriptObject.class, "setUserAccessors", void.class, String.class, ScriptFunction.class, ScriptFunction.class);

    /**
     * Constructor
     */
    public ScriptObject() {
        this(null);
    }

    /**
    * Constructor
    *
    * @param map {@link PropertyMap} used to create the initial object
    */
    public ScriptObject(final PropertyMap map) {
        if (Context.DEBUG) {
            ScriptObject.count++;
        }

        this.arrayData = ArrayData.EMPTY_ARRAY;
        this.setMap(map == null ? PropertyMap.newMap(getClass()) : map);
    }

    /**
     * Constructor that directly sets the prototype to {@code proto} and property map to
     * {@code map} without invalidating the map as calling {@link #setProto(ScriptObject)}
     * would do. This should only be used for objects that are always constructed with the
     * same combination of prototype and property map.
     *
     * @param proto the prototype object
     * @param map intial {@link PropertyMap}
     */
    protected ScriptObject(final ScriptObject proto, final PropertyMap map) {
        if (Context.DEBUG) {
            ScriptObject.count++;
        }

        this.arrayData = ArrayData.EMPTY_ARRAY;
        this.setMap(map == null ? PropertyMap.newMap(getClass()) : map);
        this.proto = proto;

        if (proto != null) {
            proto.setIsPrototype();
        }
    }

    /**
     * Copy all properties from the source object with their receiver bound to the source.
     * This function was known as mergeMap
     *
     * @param source The source object to copy from.
     */
    public void addBoundProperties(final ScriptObject source) {
        PropertyMap newMap = this.getMap();

        for (final Property property : source.getMap().getProperties()) {
            final String key = property.getKey();

            if (newMap.findProperty(key) == null) {
                if (property instanceof UserAccessorProperty) {
                    final UserAccessorProperty prop = this.newUserAccessors(key, property.getFlags(), property.getGetterFunction(source), property.getSetterFunction(source));
                    newMap = newMap.addProperty(prop);
                } else {
                    newMap = newMap.newPropertyBind((AccessorProperty)property, source);
                }
            }
        }

        this.setMap(newMap);
    }

    /**
     * Bind the method handle to the specified receiver, while preserving its original type (it will just ignore the
     * first argument in lieu of the bound argument).
     * @param methodHandle Method handle to bind to.
     * @param receiver     Object to bind.
     * @return Bound method handle.
     */
    static MethodHandle bindTo(final MethodHandle methodHandle, final Object receiver) {
        return MH.dropArguments(MH.bindTo(methodHandle, receiver), 0, methodHandle.type().parameterType(0));
    }

    /**
     * Return a property iterator.
     * @return Property iterator.
     */
    public Iterator<String> propertyIterator() {
        return new KeyIterator(this);
    }

    /**
     * Return a property value iterator.
     * @return Property value iterator.
     */
    public Iterator<Object> valueIterator() {
        return new ValueIterator(this);
    }

    /**
     * ECMA 8.10.1 IsAccessorDescriptor ( Desc )
     * @return true if this has a {@link AccessorPropertyDescriptor} with a getter or a setter
     */
    public final boolean isAccessorDescriptor() {
        return has(GET) || has(SET);
    }

    /**
     * ECMA 8.10.2 IsDataDescriptor ( Desc )
     * @return true if this has a {@link DataPropertyDescriptor}, i.e. the object has a property value and is writable
     */
    public final boolean isDataDescriptor() {
        return has(VALUE) || has(WRITABLE);
    }

    /**
     * ECMA 8.10.3 IsGenericDescriptor ( Desc )
     * @return true if this has a descriptor describing an {@link AccessorPropertyDescriptor} or {@link DataPropertyDescriptor}
     */
    public final boolean isGenericDescriptor() {
        return isAccessorDescriptor() || isDataDescriptor();
    }

    /**
      * ECMA 8.10.5 ToPropertyDescriptor ( Obj )
      *
      * @return property descriptor
      */
    public final PropertyDescriptor toPropertyDescriptor() {
        final GlobalObject global = (GlobalObject) Context.getGlobalTrusted();

        final PropertyDescriptor desc;
        if (isDataDescriptor()) {
            if (has(SET) || has(GET)) {
                throw typeError((ScriptObject)global, "inconsistent.property.descriptor");
            }

            desc = global.newDataDescriptor(UNDEFINED, false, false, false);
        } else if (isAccessorDescriptor()) {
            if (has(VALUE) || has(WRITABLE)) {
                throw typeError((ScriptObject)global, "inconsistent.property.descriptor");
            }

            desc = global.newAccessorDescriptor(UNDEFINED, UNDEFINED, false, false);
        } else {
            desc = global.newGenericDescriptor(false, false);
        }

        return desc.fillFrom(this);
    }

    /**
     * ECMA 8.10.5 ToPropertyDescriptor ( Obj )
     *
     * @param global  global scope object
     * @param obj object to create property descriptor from
     *
     * @return property descriptor
     */
    public static PropertyDescriptor toPropertyDescriptor(final ScriptObject global, final Object obj) {
        if (obj instanceof ScriptObject) {
            return ((ScriptObject)obj).toPropertyDescriptor();
        }

        throw typeError(global, "not.an.object", ScriptRuntime.safeToString(obj));
    }

    /**
     * ECMA 8.12.1 [[GetOwnProperty]] (P)
     *
     * @param key property key
     *
     * @return Returns the Property Descriptor of the named own property of this
     * object, or undefined if absent.
     */
    public Object getOwnPropertyDescriptor(final String key) {
        final Property property = getMap().findProperty(key);

        final GlobalObject global = (GlobalObject)Context.getGlobalTrusted();

        if (property != null) {
            final ScriptFunction get   = property.getGetterFunction(this);
            final ScriptFunction set   = property.getSetterFunction(this);

            final boolean configurable = property.isConfigurable();
            final boolean enumerable   = property.isEnumerable();
            final boolean writable     = property.isWritable();

            if (property instanceof UserAccessorProperty) {
                return global.newAccessorDescriptor(
                    (get != null) ?
                        get :
                        UNDEFINED,
                    (set != null) ?
                        set :
                        UNDEFINED,
                    configurable,
                    enumerable);
            }

            return global.newDataDescriptor(getWithProperty(property), configurable, enumerable, writable);
        }

        final int index = ArrayIndex.getArrayIndex(key);
        final ArrayData array = getArray();

        if (array.has(index)) {
            return array.getDescriptor(global, index);
        }

        return UNDEFINED;
    }

    /**
     * ECMA 8.12.2 [[GetProperty]] (P)
     *
     * @param key property key
     *
     * @return Returns the fully populated Property Descriptor of the named property
     * of this object, or undefined if absent.
     */
    public Object getPropertyDescriptor(final String key) {
        final Object res = getOwnPropertyDescriptor(key);

        if (res != UNDEFINED) {
            return res;
        } else if (getProto() != null) {
            return getProto().getOwnPropertyDescriptor(key);
        } else {
            return UNDEFINED;
        }
    }

    /**
     * ECMA 8.12.9 [[DefineOwnProperty]] (P, Desc, Throw)
     *
     * @param key the property key
     * @param propertyDesc the property descriptor
     * @param reject is the property extensible - true means new definitions are rejected
     *
     * @return true if property was successfully defined
     */
    public boolean defineOwnProperty(final String key, final Object propertyDesc, final boolean reject) {
        final ScriptObject       global  = Context.getGlobalTrusted();
        final PropertyDescriptor desc    = toPropertyDescriptor(global, propertyDesc);
        final Object             current = getOwnPropertyDescriptor(key);
        final String             name    = JSType.toString(key);

        if (current == UNDEFINED) {
            if (isExtensible()) {
                // add a new own property
                addOwnProperty(key, desc);
                return true;
            }
            // new property added to non-extensible object
            if (reject) {
                throw typeError(global, "object.non.extensible", name, ScriptRuntime.safeToString(this));
            }
            return false;
        }
        // modifying an existing property
        final PropertyDescriptor currentDesc = (PropertyDescriptor) current;
        final PropertyDescriptor newDesc     = desc;

        if (newDesc.type() == PropertyDescriptor.GENERIC &&
            ! newDesc.has(CONFIGURABLE) && ! newDesc.has(ENUMERABLE)) {
            // every descriptor field is absent
            return true;
        }

        if (currentDesc.equals(newDesc)) {
            // every descriptor field of the new is same as the current
            return true;
        }

        if (! currentDesc.isConfigurable()) {
            if (newDesc.has(CONFIGURABLE) && newDesc.isConfigurable()) {
                // not configurable can not be made configurable
                if (reject) {
                    throw typeError(global, "cant.redefine.property", name, ScriptRuntime.safeToString(this));
                }
                return false;
            }

            if (newDesc.has(ENUMERABLE) &&
                currentDesc.isEnumerable() != newDesc.isEnumerable()) {
                // cannot make non-enumerable as enumerable or vice-versa
                if (reject) {
                    throw typeError(global, "cant.redefine.property", name, ScriptRuntime.safeToString(this));
                }
                return false;
            }
        }

        int propFlags = Property.mergeFlags(currentDesc, newDesc);
        Property property = getMap().findProperty(key);

        if (currentDesc.type() == PropertyDescriptor.DATA &&
            (newDesc.type() == PropertyDescriptor.DATA || newDesc.type() == PropertyDescriptor.GENERIC)) {
            if (! currentDesc.isConfigurable() && ! currentDesc.isWritable()) {
                if (newDesc.has(WRITABLE) && newDesc.isWritable() ||
                    newDesc.has(VALUE) && ! ScriptRuntime.sameValue(currentDesc.getValue(), newDesc.getValue())) {
                    if (reject) {
                        throw typeError(global, "cant.redefine.property", name, ScriptRuntime.safeToString(this));
                    }
                    return false;
                }
            }

            final boolean newValue = newDesc.has(VALUE);
            final Object value     = newValue? newDesc.getValue() : currentDesc.getValue();
            if (newValue && property != null) {
                // Temporarily clear flags.
                property = modifyOwnProperty(property, 0);
                set(key, value, false);
            }

            if (property == null) {
                // promoting an arrayData value to actual property
                addOwnProperty(key, propFlags, value);
                removeArraySlot(key);
            } else {
                // Now set the new flags
                modifyOwnProperty(property, propFlags);
            }
        } else if (currentDesc.type() == PropertyDescriptor.ACCESSOR &&
                   (newDesc.type() == PropertyDescriptor.ACCESSOR ||
                    newDesc.type() == PropertyDescriptor.GENERIC)) {
            if (! currentDesc.isConfigurable()) {
                if (newDesc.has(PropertyDescriptor.GET) && ! ScriptRuntime.sameValue(currentDesc.getGetter(), newDesc.getGetter()) ||
                    newDesc.has(PropertyDescriptor.SET) && ! ScriptRuntime.sameValue(currentDesc.getSetter(), newDesc.getSetter())) {
                    if (reject) {
                        throw typeError(global, "cant.redefine.property", name, ScriptRuntime.safeToString(this));
                    }
                    return false;
                }
            }

            // New set the new features.
            modifyOwnProperty(property, propFlags,
                                      newDesc.has(GET) ? newDesc.getGetter() : currentDesc.getGetter(),
                                      newDesc.has(SET) ? newDesc.getSetter() : currentDesc.getSetter());
        } else {
            // changing descriptor type
            if (! currentDesc.isConfigurable()) {
                // not configurable can not be made configurable
                if (reject) {
                    throw typeError(global, "cant.redefine.property", name, ScriptRuntime.safeToString(this));
                }
                return false;
            }

            propFlags = 0;

            // Preserve only configurable and enumerable from current desc
            // if those are not overridden in the new property descriptor.
            boolean value = newDesc.has(CONFIGURABLE)? newDesc.isConfigurable() : currentDesc.isConfigurable();
            if (!value) {
                propFlags |= Property.NOT_CONFIGURABLE;
            }
            value = newDesc.has(ENUMERABLE)? newDesc.isEnumerable() : currentDesc.isEnumerable();
            if (!value) {
                propFlags |= Property.NOT_ENUMERABLE;
            }

            final int type = newDesc.type();
            if (type == PropertyDescriptor.DATA) {
                // get writable from the new descriptor
                value = newDesc.has(WRITABLE) && newDesc.isWritable();
                if (! value) {
                    propFlags |= Property.NOT_WRITABLE;
                }

                // delete the old property
                deleteOwnProperty(property);
                // add new data property
                addOwnProperty(key, propFlags, newDesc.getValue());
            } else if (type == PropertyDescriptor.ACCESSOR) {
                if (property == null) {
                    addOwnProperty(key, propFlags,
                                     newDesc.has(GET) ? newDesc.getGetter() : null,
                                     newDesc.has(SET) ? newDesc.getSetter() : null);
                } else {
                    // Modify old property with the new features.
                    modifyOwnProperty(property, propFlags,
                                        newDesc.has(GET) ? newDesc.getGetter() : null,
                                        newDesc.has(SET) ? newDesc.getSetter() : null);
                }
            }
        }

        checkIntegerKey(key);

        return true;
    }

    /**
     * Spec. mentions use of [[DefineOwnProperty]] for indexed properties in
     * certain places (eg. Array.prototype.map, filter). We can not use ScriptObject.set
     * method in such cases. This is because set method uses inherited setters (if any)
     * from any object in proto chain such as Array.prototype, Object.prototype.
     * This method directly sets a particular element value in the current object.
     *
     * @param index key for property
     * @param value value to define
     */
    protected final void defineOwnProperty(final int index, final Object value) {
        assert ArrayIndex.isValidArrayIndex(index) : "invalid array index";
        final long longIndex = ArrayIndex.toLongIndex(index);
        if (longIndex >= getArray().length()) {
            // make array big enough to hold..
            setArray(getArray().ensure(longIndex));
        }
        setArray(getArray().set(index, value, false));
    }

    private void checkIntegerKey(final String key) {
        final int index = ArrayIndex.getArrayIndex(key);

        if (ArrayIndex.isValidArrayIndex(index)) {
            final ArrayData data = getArray();

            if (data.has(index)) {
                setArray(data.delete(index));
            }
        }
    }

    private void removeArraySlot(final String key) {
        final int index = ArrayIndex.getArrayIndex(key);
        final ArrayData array = getArray();

        if (array.has(index)) {
            setArray(array.delete(index));
        }
    }

    /**
      * Add a new property to the object.
      *
      * @param key          property key
      * @param propertyDesc property descriptor for property
      */
    public final void addOwnProperty(final String key, final PropertyDescriptor propertyDesc) {
        // Already checked that there is no own property with that key.
        PropertyDescriptor pdesc = propertyDesc;

        final int propFlags = Property.toFlags(pdesc);

        if (pdesc.type() == PropertyDescriptor.GENERIC) {
            final GlobalObject global = (GlobalObject) Context.getGlobalTrusted();
            final PropertyDescriptor dDesc = global.newDataDescriptor(UNDEFINED, false, false, false);

            dDesc.fillFrom((ScriptObject)pdesc);
            pdesc = dDesc;
        }

        final int type = pdesc.type();
        if (type == PropertyDescriptor.DATA) {
            addOwnProperty(key, propFlags, pdesc.getValue());
        } else if (type == PropertyDescriptor.ACCESSOR) {
            addOwnProperty(key, propFlags,
                    pdesc.has(GET) ? pdesc.getGetter() : null,
                    pdesc.has(SET) ? pdesc.getSetter() : null);
        }

        checkIntegerKey(key);
    }

    /**
     * Low level property API (not using property descriptors)
     * <p>
     * Find a property in the prototype hierarchy. Note: this is final and not
     * a good idea to override. If you have to, use
     * {jdk.nashorn.internal.objects.NativeArray{@link #getProperty(String)} or
     * {jdk.nashorn.internal.objects.NativeArray{@link #getPropertyDescriptor(String)} as the
     * overriding way to find array properties
     *
     * @see jdk.nashorn.internal.objects.NativeArray
     *
     * @param key  Property key.
     * @param deep Whether the search should look up proto chain.
     *
     * @return FindPropertyData or null if not found.
     */
    public final FindProperty findProperty(final String key, final boolean deep) {
        return findProperty(key, deep, false, this);
    }

    /**
     * Low level property API (not using property descriptors)
     * <p>
     * Find a property in the prototype hierarchy. Note: this is not a good idea
     * to override except as it was done in {@link WithObject}.
     * If you have to, use
     * {jdk.nashorn.internal.objects.NativeArray{@link #getProperty(String)} or
     * {jdk.nashorn.internal.objects.NativeArray{@link #getPropertyDescriptor(String)} as the
     * overriding way to find array properties
     *
     * @see jdk.nashorn.internal.objects.NativeArray
     *
     * @param key  Property key.
     * @param deep Whether the search should look up proto chain.
     * @param stopOnNonScope should a deep search stop on the first non-scope object?
     * @param start the object on which the lookup was originally initiated
     *
     * @return FindPropertyData or null if not found.
     */
    FindProperty findProperty(final String key, final boolean deep, final boolean stopOnNonScope, final ScriptObject start) {
        // if doing deep search, stop search on the first non-scope object if asked to do so
        if (stopOnNonScope && start != this && !isScope()) {
            return null;
        }

        final PropertyMap selfMap  = getMap();
        final Property    property = selfMap.findProperty(key);

        if (property != null) {
            return new FindProperty(start, this, property);
        }

        if (deep) {
            final ScriptObject myProto = getProto();
            if (myProto != null) {
                return myProto.findProperty(key, deep, stopOnNonScope, start);
            }
        }

        return null;
    }

    /**
     * Add a new property to the object.
     * <p>
     * This a more "low level" way that doesn't involve {@link PropertyDescriptor}s
     *
     * @param key             Property key.
     * @param propertyFlags   Property flags.
     * @param getter          Property getter, or null if not defined
     * @param setter          Property setter, or null if not defined
     *
     * @return New property.
     */
    public final Property addOwnProperty(final String key, final int propertyFlags, final ScriptFunction getter, final ScriptFunction setter) {
        return addOwnProperty(newUserAccessors(key, propertyFlags, getter, setter));
    }

    /**
     * Add a new property to the object.
     * <p>
     * This a more "low level" way that doesn't involve {@link PropertyDescriptor}s
     *
     * @param key             Property key.
     * @param propertyFlags   Property flags.
     * @param value           Value of property
     *
     * @return New property.
     */
    public final Property addOwnProperty(final String key, final int propertyFlags, final Object value) {
        final Property property = addSpillProperty(key, propertyFlags);
        property.setObjectValue(this, this, value, false);
        return property;
    }

    /**
     * Add a new property to the object.
     * <p>
     * This a more "low level" way that doesn't involve {@link PropertyDescriptor}s
     *
     * @param newProperty property to add
     *
     * @return New property.
     */
    public final Property addOwnProperty(final Property newProperty) {
        PropertyMap oldMap = getMap();

        while (true) {
            final PropertyMap newMap = oldMap.addProperty(newProperty);

            if (!compareAndSetMap(oldMap, newMap)) {
                oldMap = getMap();
                final Property oldProperty = oldMap.findProperty(newProperty.getKey());

                if (oldProperty != null) {
                    return oldProperty;
                }
            } else {
                return newProperty;
            }
        }
    }

    private void erasePropertyValue(final Property property) {
        // Erase the property field value with undefined. If the property is defined
        // by user-defined accessors, we don't want to call the setter!!
        if (!(property instanceof UserAccessorProperty)) {
            property.setObjectValue(this, this, UNDEFINED, false);
        }
    }

    /**
     * Delete a property from the object.
     *
     * @param property Property to delete.
     *
     * @return true if deleted.
     */
    public final boolean deleteOwnProperty(final Property property) {
        erasePropertyValue(property);
        PropertyMap oldMap = getMap();

        while (true) {
            final PropertyMap newMap = oldMap.deleteProperty(property);

            if (newMap == null) {
                return false;
            }

            if (!compareAndSetMap(oldMap, newMap)) {
                oldMap = getMap();
            } else {
                // delete getter and setter function references so that we don't leak
                if (property instanceof UserAccessorProperty) {
                    final UserAccessorProperty uc = (UserAccessorProperty) property;
                    setSpill(uc.getGetterSlot(), null);
                    setSpill(uc.getSetterSlot(), null);
                }
                return true;
            }
        }
    }

    /**
     * Modify a property in the object
     *
     * @param oldProperty    property to modify
     * @param propertyFlags  new property flags
     * @param getter         getter for {@link UserAccessorProperty}, null if not present or N/A
     * @param setter         setter for {@link UserAccessorProperty}, null if not present or N/A
     *
     * @return new property
     */
    public final Property modifyOwnProperty(final Property oldProperty, final int propertyFlags, final ScriptFunction getter, final ScriptFunction setter) {
        Property newProperty;
        if (oldProperty instanceof UserAccessorProperty) {
            final UserAccessorProperty uc = (UserAccessorProperty) oldProperty;
            final int getterSlot = uc.getGetterSlot();
            final int setterSlot = uc.getSetterSlot();
            setSpill(getterSlot, getter);
            setSpill(setterSlot, setter);

            // if just flipping getter and setter with new functions, no need to change property or map
            if (uc.flags == propertyFlags) {
                return oldProperty;
            }

            newProperty = new UserAccessorProperty(oldProperty.getKey(), propertyFlags, getterSlot, setterSlot);
        } else {
            // erase old property value and create new user accessor property
            erasePropertyValue(oldProperty);
            newProperty = newUserAccessors(oldProperty.getKey(), propertyFlags, getter, setter);
        }

        notifyPropertyModified(this, oldProperty, newProperty);

        return modifyOwnProperty(oldProperty, newProperty);
    }

    /**
      * Modify a property in the object
      *
      * @param oldProperty    property to modify
      * @param propertyFlags  new property flags
      *
      * @return new property
      */
    public final Property modifyOwnProperty(final Property oldProperty, final int propertyFlags) {
        return modifyOwnProperty(oldProperty, oldProperty.setFlags(propertyFlags));
    }

    /**
     * Modify a property in the object, replacing a property with a new one
     *
     * @param oldProperty   property to replace
     * @param newProperty   property to replace it with
     *
     * @return new property
     */
    private Property modifyOwnProperty(final Property oldProperty, final Property newProperty) {
        assert newProperty.getKey().equals(oldProperty.getKey()) : "replacing property with different key";

        PropertyMap oldMap = getMap();

        while (true) {
            final PropertyMap newMap = oldMap.replaceProperty(oldProperty, newProperty);

            if (!compareAndSetMap(oldMap, newMap)) {
                oldMap = getMap();
                final Property oldPropertyLookup = oldMap.findProperty(oldProperty.getKey());

                if (oldPropertyLookup != null && oldPropertyLookup.equals(newProperty)) {
                    return oldPropertyLookup;
                }
            } else {
                return newProperty;
            }
        }
    }

    /**
     * Update getter and setter in an object literal.
     *
     * @param key    Property key.
     * @param getter {@link UserAccessorProperty} defined getter, or null if none
     * @param setter {@link UserAccessorProperty} defined setter, or null if none
     */
    public final void setUserAccessors(final String key, final ScriptFunction getter, final ScriptFunction setter) {
        final Property oldProperty = getMap().findProperty(key);
        if (oldProperty instanceof UserAccessorProperty) {
            modifyOwnProperty(oldProperty, oldProperty.getFlags(), getter, setter);
        } else {
            addOwnProperty(newUserAccessors(key, oldProperty != null ? oldProperty.getFlags() : 0, getter, setter));
        }
    }

    private static int getIntValue(final FindProperty find) {
        final MethodHandle getter = find.getGetter(int.class);
        if (getter != null) {
            try {
                return (int)getter.invokeExact((Object)find.getGetterReceiver());
            } catch (final Error|RuntimeException e) {
                throw e;
            } catch (final Throwable e) {
                throw new RuntimeException(e);
            }
        }

        return ObjectClassGenerator.UNDEFINED_INT;
    }

    private static long getLongValue(final FindProperty find) {
        final MethodHandle getter = find.getGetter(long.class);
        if (getter != null) {
            try {
                return (long)getter.invokeExact((Object)find.getGetterReceiver());
            } catch (final Error|RuntimeException e) {
                throw e;
            } catch (final Throwable e) {
                throw new RuntimeException(e);
            }
        }

        return ObjectClassGenerator.UNDEFINED_LONG;
    }

    private static double getDoubleValue(final FindProperty find) {
        final MethodHandle getter = find.getGetter(double.class);
        if (getter != null) {
            try {
                return (double)getter.invokeExact((Object)find.getGetterReceiver());
            } catch (final Error|RuntimeException e) {
                throw e;
            } catch (final Throwable e) {
                throw new RuntimeException(e);
            }
        }

        return ObjectClassGenerator.UNDEFINED_DOUBLE;
    }

    /**
      * Get the object value of a property
      *
      * @param find {@link FindProperty} lookup result
      *
      * @return the value of the property
      */
    protected static Object getObjectValue(final FindProperty find) {
        return find.getObjectValue();
    }

    /**
     * Return methodHandle of value function for call.
     *
     * @param find      data from find property.
     * @param type      method type of function.
     * @param bindName  null or name to bind to second argument (property not found method.)
     *
     * @return value of property as a MethodHandle or null.
     */
    protected MethodHandle getCallMethodHandle(final FindProperty find, final MethodType type, final String bindName) {
        return getCallMethodHandle(getObjectValue(find), type, bindName);
    }

    /**
     * Return methodHandle of value function for call.
     *
     * @param value     value of receiver, it not a {@link ScriptFunction} this will return null.
     * @param type      method type of function.
     * @param bindName  null or name to bind to second argument (property not found method.)
     *
     * @return value of property as a MethodHandle or null.
     */
    protected static MethodHandle getCallMethodHandle(final Object value, final MethodType type, final String bindName) {
        return value instanceof ScriptFunction ? ((ScriptFunction)value).getCallMethodHandle(type, bindName) : null;
    }

    /**
     * Get value using found property.
     *
     * @param property Found property.
     *
     * @return Value of property.
     */
    public final Object getWithProperty(final Property property) {
        return getObjectValue(new FindProperty(this, this, property));
    }

    /**
     * Get a property given a key
     *
     * @param key property key
     *
     * @return property for key
     */
    public final Property getProperty(final String key) {
        return getMap().findProperty(key);
    }

    static String convertKey(final Object key) {
        return (key instanceof String) ? (String)key : JSType.toString(key);
    }

    /**
     * Overridden by {@link jdk.nashorn.internal.objects.NativeArguments} class (internal use.)
     * Used for argument access in a vararg function using parameter name.
     * Returns the argument at a given key (index)
     *
     * @param key argument index
     *
     * @return the argument at the given position, or undefined if not present
     */
    public Object getArgument(final int key) {
        return get(key);
    }

    /**
     * Overridden by {@link jdk.nashorn.internal.objects.NativeArguments} class (internal use.)
     * Used for argument access in a vararg function using parameter name.
     * Returns the argument at a given key (index)
     *
     * @param key   argument index
     * @param value the value to write at the given index
     */
    public void setArgument(final int key, final Object value) {
        set(key, value, false);
    }

    /**
     * Return true if the script object context is strict
     * @return true if strict context
     */
    public final boolean isStrictContext() {
        return getContext()._strict;
    }

    /**
     * Return the current context from the object's map.
     * @return Current context.
     */
    protected final Context getContext() {
        if (context == null) {
            context = Context.fromClass(getClass());
        }
        return context;
    }

    /**
     * Return the map of an object.
     * @return PropertyMap object.
     */
    public final PropertyMap getMap() {
        return map;
    }

    /**
     * Set the initial map.
     * @param map Initial map.
     */
    public final void setMap(final PropertyMap map) {
        this.map = map;
    }

    /**
     * Conditionally set the new map if the old map is the same.
     * @param oldMap Map prior to manipulation.
     * @param newMap Replacement map.
     * @return true if the operation succeeded.
     */
    protected synchronized final boolean compareAndSetMap(final PropertyMap oldMap, final PropertyMap newMap) {
        final boolean update = oldMap == this.map;

        if (update) {
            this.map = newMap;
        }

        return update;
     }

    /**
     * Return the __proto__ of an object.
     * @return __proto__ object.
     */
    public final ScriptObject getProto() {
        return proto;
    }

    /**
     * Set the __proto__ of an object.
     * @param newProto new __proto__ to set.
     */
    public synchronized final void setProto(final ScriptObject newProto) {
        final ScriptObject oldProto = proto;
        map = map.changeProto(oldProto, newProto);

        if (newProto != null) {
            newProto.setIsPrototype();
        }

        proto = newProto;

        if (isPrototype()) {
            if (oldProto != null) {
                oldProto.removePropertyListener(this);
            }

            if (newProto != null) {
                newProto.addPropertyListener(this);
            }
        }
    }

    /**
     * Set the __proto__ of an object with checks.
     * @param newProto Prototype to set.
     */
    public final void setProtoCheck(final Object newProto) {
        if (newProto == null || newProto instanceof ScriptObject) {
            setProto((ScriptObject)newProto);
        } else {
            final ScriptObject global = Context.getGlobalTrusted();
            final Object  newProtoObject = JSType.toScriptObject(global, newProto);

            if (newProtoObject instanceof ScriptObject) {
                setProto((ScriptObject)newProtoObject);
            } else {
                throw typeError(global, "cant.set.proto.to.non.object", ScriptRuntime.safeToString(this), ScriptRuntime.safeToString(newProto));
            }
        }
    }

    /**
     * return an array of own property keys associated with the object.
     *
     * @param all True if to include non-enumerable keys.
     * @return Array of keys.
     */
    public String[] getOwnKeys(final boolean all) {
        final List<Object> keys    = new ArrayList<>();
        final PropertyMap  selfMap = this.getMap();

        final ArrayData array  = getArray();
        final long length      = array.length();

        for (long i = 0; i < length; i = array.nextIndex(i)) {
            if (array.has((int)i)) {
                keys.add(JSType.toString(i));
            }
        }

        for (final Property property : selfMap.getProperties()) {
            if (all || property.isEnumerable()) {
                keys.add(property.getKey());
            }
        }

        return keys.toArray(new String[keys.size()]);
    }

    /**
     * Check if this ScriptObject has array entries. This means that someone has
     * set values with numeric keys in the object.
     *
     * Note: this can be O(n) up to the array length
     *
     * @return true if array entries exists.
     */
    public boolean hasArrayEntries() {
        final ArrayData array = getArray();
        final long length = array.length();

        for (long i = 0; i < length; i++) {
            if (array.has((int)i)) {
                return true;
            }
        }

        return false;
    }

    /**
     * Return the valid JavaScript type name descriptor
     *
     * @return "Object"
     */
    public String getClassName() {
        return "Object";
    }

    /**
     * {@code length} is a well known property. This is its getter.
     * Note that this *may* be optimized by other classes
     *
     * @return length property value for this ScriptObject
     */
    public Object getLength() {
        return get("length");
    }

    /**
     * Stateless toString for ScriptObjects.
     *
     * @return string description of this object, e.g. {@code [object Object]}
     */
    public String safeToString() {
        return "[object " + getClassName() + "]";
    }

    /**
     * Return the default value of the object with a given preferred type hint.
     * The preferred type hints are String.class for type String, Number.class
     * for type Number. <p>
     *
     * A <code>hint</code> of null means "no hint".
     *
     * ECMA 8.12.8 [[DefaultValue]](hint)
     *
     * @param typeHint the preferred type hint
     * @return the default value
     */
    public Object getDefaultValue(final Class<?> typeHint) {
        // We delegate to GlobalObject, as the implementation uses dynamic call sites to invoke object's "toString" and
        // "valueOf" methods, and in order to avoid those call sites from becoming megamorphic when multiple contexts
        // are being executed in a long-running program, we move the code and their associated dynamic call sites
        // (Global.TO_STRING and Global.VALUE_OF) into per-context code.
        return ((GlobalObject)Context.getGlobalTrusted()).getDefaultValue(this, typeHint);
    }

    /**
     * Checking whether a script object is an instance of another. Used
     * in {@link ScriptFunction} for hasInstance implementation, walks
     * the proto chain
     *
     * @param instance instace to check
     * @return true if 'instance' is an instance of this object
     */
    public boolean isInstance(final ScriptObject instance) {
        return false;
    }

    /**
     * Flag this ScriptObject as non extensible
     *
     * @return the object after being made non extensible
     */
    public ScriptObject preventExtensions() {
        PropertyMap oldMap = getMap();

        while (true) {
            final PropertyMap newMap = getMap().preventExtensions();

            if (!compareAndSetMap(oldMap, newMap)) {
                oldMap = getMap();
            } else {
                return this;
            }
        }
    }

    /**
     * Check whether if an Object (not just a ScriptObject) represents JavaScript array
     *
     * @param obj object to check
     *
     * @return true if array
     */
    public static boolean isArray(final Object obj) {
        return (obj instanceof ScriptObject) && ((ScriptObject)obj).isArray();
    }

    /**
     * Check if this ScriptObject is an array
     * @return true if array
     */
    public final boolean isArray() {
        return (flags & IS_ARRAY) != 0;
    }

    /**
     * Flag this ScriptObject as being an array
     */
    public final void setIsArray() {
        flags |= IS_ARRAY;
    }

    /**
     * Check if this ScriptObject is an {@code arguments} vector
     * @return true if arguments vector
     */
    public final boolean isArguments() {
        return (flags & IS_ARGUMENTS) != 0;
    }

    /**
     * Flag this ScriptObject as being an {@code arguments} vector
     */
    public final void setIsArguments() {
        flags |= IS_ARGUMENTS;
    }

    /**
     * Check if this object is a prototype
     *
     * @return {@code true} if is prototype
     */
    public final boolean isPrototype() {
        return (flags & IS_PROTOTYPE) != 0;
    }

    /**
     * Flag this object as having a prototype.
     */
    public final void setIsPrototype() {
        if (proto != null && !isPrototype()) {
            proto.addPropertyListener(this);
        }
        flags |= IS_PROTOTYPE;
    }

    /**
     * Check if this object has non-writable length property
     *
     * @return {@code true} if 'length' property is non-writable
     */
    public final boolean isLengthNotWritable() {
        return (flags & IS_LENGTH_NOT_WRITABLE) != 0;
    }

    /**
     * Flag this object as having non-writable length property
     */
    public void setIsLengthNotWritable() {
        flags |= IS_LENGTH_NOT_WRITABLE;
    }

    /**
     * Get the {@link ArrayData} for this ScriptObject if it is an array
     * @return array data
     */
    public final ArrayData getArray() {
        return arrayData;
    }

    /**
     * Set the {@link ArrayData} for this ScriptObject if it is to be an array
     * @param arrayData the array data
     */
    public final void setArray(final ArrayData arrayData) {
        this.arrayData = arrayData;
    }

    /**
     * Check if this ScriptObject is extensible
     * @return true if extensible
     */
    public boolean isExtensible() {
        return getMap().isExtensible();
    }

    /**
     * ECMAScript 15.2.3.8 - seal implementation
     * @return the sealed ScriptObject
     */
    public ScriptObject seal() {
        PropertyMap oldMap = getMap();

        while (true) {
            final PropertyMap newMap = getMap().seal();

            if (!compareAndSetMap(oldMap, newMap)) {
                oldMap = getMap();
            } else {
                setArray(ArrayData.seal(getArray()));
                return this;
            }
        }
    }

    /**
     * Check whether this ScriptObject is sealed
     * @return true if sealed
     */
    public boolean isSealed() {
        return getMap().isSealed();
    }

    /**
     * ECMA 15.2.39 - freeze implementation. Freeze this ScriptObject
     * @return the frozen ScriptObject
     */
    public ScriptObject freeze() {
        PropertyMap oldMap = getMap();

        while (true) {
            final PropertyMap newMap = getMap().freeze();

            if (!compareAndSetMap(oldMap, newMap)) {
                oldMap = getMap();
            } else {
                setArray(ArrayData.freeze(getArray()));
                return this;
            }
        }
    }

    /**
     * Check whether this ScriptObject is frozen
     * @return true if frozen
     */
    public boolean isFrozen() {
        return getMap().isFrozen();
    }


    /**
     * Flag this ScriptObject as scope
     */
    public final void setIsScope() {
        if (Context.DEBUG) {
            scopeCount++;
        }
        flags |= IS_SCOPE;
    }

    /**
     * Check whether this ScriptObject is scope
     * @return true if scope
     */
    public final boolean isScope() {
        return (flags & IS_SCOPE) != 0;
    }

    /**
     * Clears the properties from a ScriptObject
     * (java.util.Map-like method to help ScriptObjectMirror implementation)
     */
    public void clear() {
        final boolean strict = isStrictContext();
        final Iterator<String> iter = propertyIterator();
        while (iter.hasNext()) {
            delete(iter.next(), strict);
        }
    }

    /**
     * Checks if a property with a given key is present in a ScriptObject
     * (java.util.Map-like method to help ScriptObjectMirror implementation)
     *
     * @param key the key to check for
     * @return true if a property with the given key exists, false otherwise
     */
    public boolean containsKey(final Object key) {
        return has(key);
    }

    /**
     * Checks if a property with a given value is present in a ScriptObject
     * (java.util.Map-like method to help ScriptObjectMirror implementation)
     *
     * @param value value to check for
     * @return true if a property with the given value exists, false otherwise
     */
    public boolean containsValue(final Object value) {
        final Iterator<Object> iter = valueIterator();
        while (iter.hasNext()) {
            if (iter.next().equals(value)) {
                return true;
            }
        }
        return false;
    }

    /**
     * Returns the set of {@literal <property, value>} entries that make up this
     * ScriptObject's properties
     * (java.util.Map-like method to help ScriptObjectMirror implementation)
     *
     * @return an entry set of all the properties in this object
     */
    public Set<Map.Entry<Object, Object>> entrySet() {
        final Iterator<String> iter = propertyIterator();
        final Set<Map.Entry<Object, Object>> entries = new HashSet<>();
        while (iter.hasNext()) {
            final Object key = iter.next();
            entries.add(new AbstractMap.SimpleImmutableEntry<>(key, get(key)));
        }
        return Collections.unmodifiableSet(entries);
    }

    /**
     * Check whether a ScriptObject contains no properties
     * (java.util.Map-like method to help ScriptObjectMirror implementation)
     *
     * @return true if object has no properties
     */
    public boolean isEmpty() {
        return !propertyIterator().hasNext();
    }

    /**
     * Return the set of keys (property names) for all properties
     * in this ScriptObject
     * (java.util.Map-like method to help ScriptObjectMirror implementation)
     *
     * @return keySet of this ScriptObject
     */
    public Set<Object> keySet() {
        final Iterator<String> iter = propertyIterator();
        final Set<Object> keySet = new HashSet<>();
        while (iter.hasNext()) {
            keySet.add(iter.next());
        }
        return Collections.unmodifiableSet(keySet);
    }

    /**
     * Put a property in the ScriptObject
     * (java.util.Map-like method to help ScriptObjectMirror implementation)
     *
     * @param key property key
     * @param value property value
     * @return oldValue if property with same key existed already
     */
    public Object put(final Object key, final Object value) {
        final Object oldValue = get(key);
        set(key, value, isStrictContext());
        return oldValue;
    }

    /**
     * Put several properties in the ScriptObject given a mapping
     * of their keys to their values
     * (java.util.Map-like method to help ScriptObjectMirror implementation)
     *
     * @param otherMap a {@literal <key,value>} map of properties to add
     */
    public void putAll(final Map<?, ?> otherMap) {
        final boolean strict = isStrictContext();
        for (final Map.Entry<?, ?> entry : otherMap.entrySet()) {
            set(entry.getKey(), entry.getValue(), strict);
        }
    }

    /**
     * Remove a property from the ScriptObject.
     * (java.util.Map-like method to help ScriptObjectMirror implementation)
     *
     * @param key the key of the property
     * @return the oldValue of the removed property
     */
    public Object remove(final Object key) {
        final Object oldValue = get(key);
        delete(key, isStrictContext());
        return oldValue;
    }

    /**
     * Delete a property from the ScriptObject.
     * (to help ScriptObjectMirror implementation)
     *
     * @param key the key of the property
     * @return if the delete was successful or not
     */
    public boolean delete(final Object key) {
<<<<<<< HEAD
        return delete(key, getContext()._strict);
=======
        return delete(key, isStrictContext());
>>>>>>> 51ac0c58
    }

    /**
     * Return the size of the ScriptObject - i.e. the number of properties
     * it contains
     * (java.util.Map-like method to help ScriptObjectMirror implementation)
     *
     * @return number of properties in ScriptObject
     */
    public int size() {
        int n = 0;
        for (final Iterator<String> iter = propertyIterator(); iter.hasNext(); iter.next()) {
            n++;
        }
        return n;
    }

    /**
     * Return the values of the properties in the ScriptObject
     * (java.util.Map-like method to help ScriptObjectMirror implementation)
     *
     * @return collection of values for the properties in this ScriptObject
     */
    public Collection<Object> values() {
        final List<Object>     values = new ArrayList<>(size());
        final Iterator<Object> iter   = valueIterator();
        while (iter.hasNext()) {
            values.add(iter.next());
        }
        return Collections.unmodifiableList(values);
    }

    /**
     * Lookup method that, given a CallSiteDescriptor, looks up the target
     * MethodHandle and creates a GuardedInvocation
     * with the appropriate guard(s).
     *
     * @param desc call site descriptor
     * @param request the link request
     *
     * @return GuardedInvocation for the callsite
     */
    public GuardedInvocation lookup(final CallSiteDescriptor desc, final LinkRequest request) {
        final int c = desc.getNameTokenCount();
        // JavaScript is "immune" to all currently defined Dynalink composite operation - getProp is the same as getElem
        // is the same as getMethod as JavaScript objects have a single namespace for all three. Therefore, we don't
        // care about them, and just link to whatever is the first operation.
        final String operator = CallSiteDescriptorFactory.tokenizeOperators(desc).get(0);
        // NOTE: we support getElem and setItem as JavaScript doesn't distinguish items from properties. Nashorn itself
        // emits "dyn:getProp:identifier" for "<expr>.<identifier>" and "dyn:getElem" for "<expr>[<expr>]", but we are
        // more flexible here and dispatch not on operation name (getProp vs. getElem), but rather on whether the
        // operation has an associated name or not.
        switch (operator) {
        case "getProp":
        case "getElem":
        case "getMethod":
            return c > 2 ? findGetMethod(desc, request, operator) : findGetIndexMethod(desc, request);
        case "setProp":
        case "setElem":
            return c > 2 ? findSetMethod(desc, request) : findSetIndexMethod(desc);
        case "call":
            return findCallMethod(desc, request);
        case "new":
            return findNewMethod(desc);
        case "callMethod":
            return findCallMethodMethod(desc, request);
        default:
            return null;
        }
    }

    /**
     * Find the appropriate New method for an invoke dynamic call.
     *
     * @param desc The invoke dynamic call site descriptor.
     *
     * @return GuardedInvocation to be invoked at call site.
     */
    protected GuardedInvocation findNewMethod(final CallSiteDescriptor desc) {
        return notAFunction();
    }

    /**
     * Find the appropriate CALL method for an invoke dynamic call.
     * This generates "not a function" always
     *
     * @param desc    the call site descriptor.
     * @param request the link request
     *
     * @return GuardedInvocation to be invoed at call site.
     */
    protected GuardedInvocation findCallMethod(final CallSiteDescriptor desc, final LinkRequest request) {
        return notAFunction();
    }

    private GuardedInvocation notAFunction() {
        throw typeError("not.a.function", ScriptRuntime.safeToString(this));
    }

    /**
     * Find an implementation for a "dyn:callMethod" operation. Note that Nashorn internally never uses
     * "dyn:callMethod", but instead always emits two call sites in bytecode, one for "dyn:getMethod", and then another
     * one for "dyn:call". Explicit support for "dyn:callMethod" is provided for the benefit of potential external
     * callers. The implementation itself actually folds a "dyn:getMethod" method handle into a "dyn:call" method handle.
     *
     * @param desc    the call site descriptor.
     * @param request the link request
     *
     * @return GuardedInvocation to be invoked at call site.
     */
    protected GuardedInvocation findCallMethodMethod(final CallSiteDescriptor desc, final LinkRequest request) {
        // R(P0, P1, ...)
        final MethodType callType = desc.getMethodType();
        // use type Object(P0) for the getter
        final CallSiteDescriptor getterType = desc.changeMethodType(MethodType.methodType(Object.class, callType.parameterType(0)));
        final GuardedInvocation getter = findGetMethod(getterType, request, "getMethod");

        // Object(P0) => Object(P0, P1, ...)
        final MethodHandle argDroppingGetter = MH.dropArguments(getter.getInvocation(), 1, callType.parameterList().subList(1, callType.parameterCount()));
        // R(Object, P0, P1, ...)
        final MethodHandle invoker = Bootstrap.createDynamicInvoker("dyn:call", callType.insertParameterTypes(0, argDroppingGetter.type().returnType()));
        // Fold Object(P0, P1, ...) into R(Object, P0, P1, ...) => R(P0, P1, ...)
        return getter.replaceMethods(MH.foldArguments(invoker, argDroppingGetter), getter.getGuard());
    }

    /**
     * Find the appropriate GET method for an invoke dynamic call.
     *
     * @param desc     the call site descriptor
     * @param request  the link request
     * @param operator operator for get: getProp, getMethod, getElem etc
     *
     * @return GuardedInvocation to be invoked at call site.
     */
    protected GuardedInvocation findGetMethod(final CallSiteDescriptor desc, final LinkRequest request, final String operator) {
        final String name = desc.getNameToken(CallSiteDescriptor.NAME_OPERAND);
        final FindProperty find = findProperty(name, true);

        MethodHandle methodHandle;

        if (find == null) {
            if ("getProp".equals(operator)) {
                return noSuchProperty(desc, request);
            } else if ("getMethod".equals(operator)) {
                return noSuchMethod(desc, request);
            } else if ("getElem".equals(operator)) {
                return createEmptyGetter(desc, name);
            }
            throw new AssertionError(); // never invoked with any other operation
        }

        if (request.isCallSiteUnstable()) {
            return findMegaMorphicGetMethod(desc, name);
        }

        final Class<?> returnType = desc.getMethodType().returnType();
        final Property property = find.getProperty();
        methodHandle = find.getGetter(returnType);

        // getMap() is fine as we have the prototype switchpoint depending on where the property was found
        final MethodHandle guard = NashornGuards.getMapGuard(getMap());

        if (methodHandle != null) {
            assert methodHandle.type().returnType().equals(returnType);
            if (find.isSelf()) {
                return new GuardedInvocation(methodHandle, ObjectClassGenerator.OBJECT_FIELDS_ONLY &&
                        NashornCallSiteDescriptor.isFastScope(desc) && !property.canChangeType() ? null : guard);
            }

            final ScriptObject prototype = find.getOwner();

            if (!property.hasGetterFunction(prototype)) {
                methodHandle = bindTo(methodHandle, prototype);
            }
            return new GuardedInvocation(methodHandle, getMap().getProtoGetSwitchPoint(proto, name), guard);
        }

        assert !NashornCallSiteDescriptor.isFastScope(desc);
        return new GuardedInvocation(Lookup.emptyGetter(returnType), getMap().getProtoGetSwitchPoint(proto, name), guard);
    }

    private static GuardedInvocation findMegaMorphicGetMethod(final CallSiteDescriptor desc, final String name) {
        final MethodType mhType = desc.getMethodType().insertParameterTypes(1, Object.class);
        final GuardedInvocation inv = findGetIndexMethod(mhType);

        return inv.replaceMethods(MH.insertArguments(inv.getInvocation(), 1, name), inv.getGuard());
    }

    /**
     * Find the appropriate GETINDEX method for an invoke dynamic call.
     *
     * @param desc    the call site descriptor
     * @param request the link request
     *
     * @return GuardedInvocation to be invoked at call site.
     */
    protected GuardedInvocation findGetIndexMethod(final CallSiteDescriptor desc, final LinkRequest request) {
        return findGetIndexMethod(desc.getMethodType());
    }

    /**
     * Find the appropriate GETINDEX method for an invoke dynamic call.
     *
     * @param callType the call site method type
     * @return GuardedInvocation to be invoked at call site.
     */
    private static GuardedInvocation findGetIndexMethod(final MethodType callType) {
        final Class<?> returnClass = callType.returnType();
        final Class<?> keyClass    = callType.parameterType(1);

        String name = "get";
        if (returnClass.isPrimitive()) {
            //turn e.g. get with a double into getDouble
            final String returnTypeName = returnClass.getName();
            name += Character.toUpperCase(returnTypeName.charAt(0)) + returnTypeName.substring(1, returnTypeName.length());
        }

        return new GuardedInvocation(findOwnMH(name, returnClass, keyClass), getScriptObjectGuard(callType));
    }

    private static MethodHandle getScriptObjectGuard(final MethodType type) {
        return ScriptObject.class.isAssignableFrom(type.parameterType(0)) ? null : NashornGuards.getScriptObjectGuard();
    }

    /**
     * Find the appropriate SET method for an invoke dynamic call.
     *
     * @param desc    the call site descriptor
     * @param request the link request
     *
     * @return GuardedInvocation to be invoked at call site.
     */
    protected GuardedInvocation findSetMethod(final CallSiteDescriptor desc, final LinkRequest request) {
        final String name = desc.getNameToken(CallSiteDescriptor.NAME_OPERAND);
        if(request.isCallSiteUnstable()) {
            return findMegaMorphicSetMethod(desc, name);
        }

        final boolean scope = isScope();
        /*
         * If doing property set on a scope object, we should stop proto search on the first
         * non-scope object. Without this, for example, when assigning "toString" on global scope,
         * we'll end up assigning it on it's proto - which is Object.prototype.toString !!
         *
         * toString = function() { print("global toString"); } // don't affect Object.prototype.toString
         */
        FindProperty find = findProperty(name, true, scope, this);
        // If it's not a scope search, then we don't want any inherited properties except those with user defined accessors.
        if (!scope && find != null && find.isInherited() && !(find.getProperty() instanceof UserAccessorProperty)) {
            // We should still check if inherited data property is not writable
            if (isExtensible() && !find.getProperty().isWritable()) {
                return createEmptySetMethod(desc, "property.not.writable", false);
            }
            // Otherwise, forget the found property
            find = null;
        }

        if (find != null) {
            if(!find.getProperty().isWritable()) {
                // Existing, non-writable property
                return createEmptySetMethod(desc, "property.not.writable", true);
            }
        } else if (!isExtensible()) {
            // Non-existing property on a non-extensible object
            return createEmptySetMethod(desc, "object.non.extensible", false);
        }

        return new SetMethodCreator(this, find, desc).createGuardedInvocation();
    }

    private GuardedInvocation createEmptySetMethod(final CallSiteDescriptor desc, String strictErrorMessage, boolean canBeFastScope) {
        final String name = desc.getNameToken(CallSiteDescriptor.NAME_OPERAND);
        if (NashornCallSiteDescriptor.isStrict(desc)) {
               throw typeError(strictErrorMessage, name, ScriptRuntime.safeToString((this)));
           }
           assert canBeFastScope || !NashornCallSiteDescriptor.isFastScope(desc);
           final PropertyMap myMap = getMap();
           return new GuardedInvocation(Lookup.EMPTY_SETTER, myMap.getProtoGetSwitchPoint(proto, name), NashornGuards.getMapGuard(myMap));
    }

    @SuppressWarnings("unused")
    private static void setField(final CallSiteDescriptor desc, final PropertyMap oldMap, final PropertyMap newMap, final MethodHandle setter, final Object self, final Object value) throws Throwable {
        final ScriptObject obj = (ScriptObject)self;
        final boolean isStrict = NashornCallSiteDescriptor.isStrict(desc);
        if (!obj.isExtensible()) {
            throw typeError("object.non.extensible", desc.getNameToken(2), ScriptRuntime.safeToString(obj));
        } else if (obj.compareAndSetMap(oldMap, newMap)) {
            setter.invokeExact(self, value);
        } else {
            obj.set(desc.getNameToken(CallSiteDescriptor.NAME_OPERAND), value, isStrict);
        }
    }

    @SuppressWarnings("unused")
    private static void setSpill(final CallSiteDescriptor desc, final PropertyMap oldMap, final PropertyMap newMap, final int index, final Object self, final Object value) {
        final ScriptObject obj = (ScriptObject)self;
        if (obj.trySetSpill(desc, oldMap, newMap, value)) {
            obj.spill[index] = value;
        }
    }

    private boolean trySetSpill(final CallSiteDescriptor desc, final PropertyMap oldMap, final PropertyMap newMap, final Object value) {
        final boolean isStrict = NashornCallSiteDescriptor.isStrict(desc);
        if (!isExtensible() && isStrict) {
            throw typeError("object.non.extensible", desc.getNameToken(2), ScriptRuntime.safeToString(this));
        } else if (compareAndSetMap(oldMap, newMap)) {
            return true;
        } else {
            set(desc.getNameToken(CallSiteDescriptor.NAME_OPERAND), value, isStrict);
            return false;
        }
    }

    @SuppressWarnings("unused")
    private static void setSpillWithNew(final CallSiteDescriptor desc, final PropertyMap oldMap, final PropertyMap newMap, final int index, final Object self, final Object value) {
        final ScriptObject obj      = (ScriptObject)self;
        final boolean      isStrict = NashornCallSiteDescriptor.isStrict(desc);

        if (!obj.isExtensible()) {
            if (isStrict) {
                throw typeError("object.non.extensible", desc.getNameToken(2), ScriptRuntime.safeToString(obj));
            }
        } else if (obj.compareAndSetMap(oldMap, newMap)) {
            obj.spill = new Object[SPILL_RATE];
            obj.spill[index] = value;
        } else {
            obj.set(desc.getNameToken(2), value, isStrict);
        }
    }

    @SuppressWarnings("unused")
    private static void setSpillWithGrow(final CallSiteDescriptor desc, final PropertyMap oldMap, final PropertyMap newMap, final int index, final int newLength, final Object self, final Object value) {
        final ScriptObject obj      = (ScriptObject)self;
        final boolean      isStrict = NashornCallSiteDescriptor.isStrict(desc);

        if (!obj.isExtensible()) {
            if (isStrict) {
                throw typeError("object.non.extensible", desc.getNameToken(2), ScriptRuntime.safeToString(obj));
            }
        } else if (obj.compareAndSetMap(oldMap, newMap)) {
            final int oldLength = obj.spill.length;
            final Object[] newSpill = new Object[newLength];
            System.arraycopy(obj.spill, 0, newSpill, 0, oldLength);
            obj.spill = newSpill;
            obj.spill[index] = value;
        } else {
            obj.set(desc.getNameToken(2), value, isStrict);
        }
    }

    private static GuardedInvocation findMegaMorphicSetMethod(final CallSiteDescriptor desc, final String name) {
        final MethodType type = desc.getMethodType().insertParameterTypes(1, Object.class);
        final GuardedInvocation inv = findSetIndexMethod(type, NashornCallSiteDescriptor.isStrict(desc));
        return inv.replaceMethods(MH.insertArguments(inv.getInvocation(), 1, name), inv.getGuard());
    }

    private static GuardedInvocation findSetIndexMethod(final CallSiteDescriptor desc) { // array, index, value
        return findSetIndexMethod(desc.getMethodType(), NashornCallSiteDescriptor.isStrict(desc));
    }

    /**
     * Find the appropriate SETINDEX method for an invoke dynamic call.
     *
     * @param callType the method type at the call site
     * @param isStrict are we in strict mode?
     *
     * @return GuardedInvocation to be invoked at call site.
     */
    private static GuardedInvocation findSetIndexMethod(final MethodType callType, final boolean isStrict) {
        assert callType.parameterCount() == 3;

        final Class<?>   keyClass   = callType.parameterType(1);
        final Class<?>   valueClass = callType.parameterType(2);

        MethodHandle methodHandle = findOwnMH("set", void.class, keyClass, valueClass, boolean.class);
        methodHandle = MH.insertArguments(methodHandle, 3, isStrict);

        return new GuardedInvocation(methodHandle, getScriptObjectGuard(callType));
    }

    /**
     * Fall back if a function property is not found.
     * @param desc The call site descriptor
     * @param request the link request
     * @return GuardedInvocation to be invoked at call site.
     */
    public GuardedInvocation noSuchMethod(final CallSiteDescriptor desc, final LinkRequest request) {
        final String       name      = desc.getNameToken(2);
        final FindProperty find      = findProperty(NO_SUCH_METHOD_NAME, true);
        final boolean      scopeCall = isScope() && NashornCallSiteDescriptor.isScope(desc);

        if (find == null) {
            return noSuchProperty(desc, request);
        }

        final ScriptFunction func = (ScriptFunction)getObjectValue(find);
        final Object thiz = scopeCall && func.isStrict() ? ScriptRuntime.UNDEFINED : this;
        // TODO: It'd be awesome if we could bind "name" without binding "this".
        return new GuardedInvocation(MH.dropArguments(MH.constant(ScriptFunction.class,
                func.makeBoundFunction(thiz, new Object[] { name })), 0, Object.class),
                null, NashornGuards.getMapGuard(getMap()));
    }

    /**
     * Fall back if a property is not found.
     * @param desc the call site descriptor.
     * @param request the link request
     * @return GuardedInvocation to be invoked at call site.
     */
    public GuardedInvocation noSuchProperty(final CallSiteDescriptor desc, final LinkRequest request) {
        final String name = desc.getNameToken(CallSiteDescriptor.NAME_OPERAND);
        final FindProperty find = findProperty(NO_SUCH_PROPERTY_NAME, true);
        final boolean scopeAccess = isScope() && NashornCallSiteDescriptor.isScope(desc);

        if (find != null) {
            final ScriptFunction func = (ScriptFunction)getObjectValue(find);
            MethodHandle methodHandle = getCallMethodHandle(func, desc.getMethodType(), name);

            if (methodHandle != null) {
                if (scopeAccess && func.isStrict()) {
                    methodHandle = bindTo(methodHandle, UNDEFINED);
                }
                return new GuardedInvocation(methodHandle,
                        find.isInherited()? getMap().getProtoGetSwitchPoint(proto, NO_SUCH_PROPERTY_NAME) : null,
                        getKnownFunctionPropertyGuard(getMap(), find.getGetter(Object.class), find.getOwner(), func));
            }
        }

        if (scopeAccess) {
            throw referenceError("not.defined", name);
        }

        return createEmptyGetter(desc, name);
    }
    /**
     * Invoke fall back if a property is not found.
     * @param name Name of property.
     * @return Result from call.
     */
    private Object invokeNoSuchProperty(final String name) {
        final FindProperty find = findProperty(NO_SUCH_PROPERTY_NAME, true);

        if (find != null) {
            final Object func = getObjectValue(find);

            if (func instanceof ScriptFunction) {
                return ScriptRuntime.apply((ScriptFunction)func, this, name);
            }
        }

        return UNDEFINED;
    }

    private GuardedInvocation createEmptyGetter(final CallSiteDescriptor desc, final String name) {
        return new GuardedInvocation(Lookup.emptyGetter(desc.getMethodType().returnType()), getMap().getProtoGetSwitchPoint(proto, name), NashornGuards.getMapGuard(getMap()));
    }

    private abstract static class ScriptObjectIterator <T extends Object> implements Iterator<T> {
        protected T[] values;
        protected final ScriptObject object;
        private int index;

        ScriptObjectIterator(final ScriptObject object) {
            this.object = object;
        }

        protected abstract void init();

        @Override
        public boolean hasNext() {
            if (values == null) {
                init();
            }
            return index < values.length;
        }

        @Override
        public T next() {
            if (values == null) {
                init();
            }
            return values[index++];
        }

        @Override
        public void remove() {
            throw new UnsupportedOperationException();
        }
    }

    private static class KeyIterator extends ScriptObjectIterator<String> {
        KeyIterator(final ScriptObject object) {
            super(object);
        }

        @Override
        protected void init() {
            final Set<String> keys = new LinkedHashSet<>();
            for (ScriptObject self = object; self != null; self = self.getProto()) {
                keys.addAll(Arrays.asList(self.getOwnKeys(false)));
            }
            this.values = keys.toArray(new String[keys.size()]);
        }
    }

    private static class ValueIterator extends ScriptObjectIterator<Object> {
        ValueIterator(final ScriptObject object) {
            super(object);
        }

        @Override
        protected void init() {
            final ArrayList<Object> valueList = new ArrayList<>();
            for (ScriptObject self = object; self != null; self = self.getProto()) {
                for (final String key : self.getOwnKeys(false)) {
                    valueList.add(self.get(key));
                }
            }
            this.values = valueList.toArray(new Object[valueList.size()]);
        }
    }

    /**
     * Add a spill property for the given key.
     * @param key           Property key.
     * @param propertyFlags Property flags.
     * @return Added property.
     */
    private Property addSpillProperty(final String key, final int propertyFlags) {
        int fieldCount   = getMap().getFieldCount();
        int fieldMaximum = getMap().getFieldMaximum();
        Property property;

        if (fieldCount < fieldMaximum) {
            property = new AccessorProperty(key, propertyFlags & ~Property.IS_SPILL, getClass(), fieldCount);
            notifyPropertyAdded(this, property);
            property = addOwnProperty(property);
        } else {
            int i = getMap().getSpillLength();
            property = new AccessorProperty(key, propertyFlags | Property.IS_SPILL, i);
            notifyPropertyAdded(this, property);
            property = addOwnProperty(property);
            i = property.getSlot();

            final int newLength = (i + SPILL_RATE) / SPILL_RATE * SPILL_RATE;

            if (spill == null || newLength > spill.length) {
                final Object[] newSpill = new Object[newLength];

                if (spill != null) {
                    System.arraycopy(spill, 0, newSpill, 0, spill.length);
                }

                spill = newSpill;
            }
        }

        return property;
    }


    /**
     * Add a spill entry for the given key.
     * @param key Property key.
     * @return Setter method handle.
     */
    MethodHandle addSpill(final String key) {
        final Property spillProperty = addSpillProperty(key, 0);
        final Class<?> type = Object.class;
        return spillProperty.getSetter(type, getMap()); //TODO specfields
    }

    /**
     * Make sure arguments are paired correctly, with respect to more parameters than declared,
     * fewer parameters than declared and other things that JavaScript allows. This might involve
     * creating collectors.
     *
     * @param methodHandle method handle for invoke
     * @param callType     type of the call
     *
     * @return method handle with adjusted arguments
     */
    protected static MethodHandle pairArguments(final MethodHandle methodHandle, final MethodType callType) {
        return pairArguments(methodHandle, callType, null);
    }

    /**
     * Make sure arguments are paired correctly, with respect to more parameters than declared,
     * fewer parameters than declared and other things that JavaScript allows. This might involve
     * creating collectors.
     *
     * Make sure arguments are paired correctly.
     * @param methodHandle MethodHandle to adjust.
     * @param callType     MethodType of the call site.
     * @param callerVarArg true if the caller is vararg, false otherwise, null if it should be inferred from the
     * {@code callType}; basically, if the last parameter type of the call site is an array, it'll be considered a
     * variable arity call site. These are ordinarily rare; Nashorn code generator creates variable arity call sites
     * when the call has more than {@link LinkerCallSite#ARGLIMIT} parameters.
     *
     * @return method handle with adjusted arguments
     */
    public static MethodHandle pairArguments(final MethodHandle methodHandle, final MethodType callType, final Boolean callerVarArg) {

        final MethodType methodType = methodHandle.type();
        if (methodType.equals(callType)) {
            return methodHandle;
        }

        final int parameterCount = methodType.parameterCount();
        final int callCount      = callType.parameterCount();

        final boolean isCalleeVarArg = parameterCount > 0 && methodType.parameterType(parameterCount - 1).isArray();
        final boolean isCallerVarArg = callerVarArg != null ? callerVarArg.booleanValue() : (callCount > 0 &&
                callType.parameterType(callCount - 1).isArray());

        if (callCount < parameterCount) {
            final int      missingArgs = parameterCount - callCount;
            final Object[] fillers     = new Object[missingArgs];

            Arrays.fill(fillers, UNDEFINED);

            if (isCalleeVarArg) {
                fillers[missingArgs - 1] = new Object[0];
            }

            return MH.insertArguments(
                methodHandle,
                parameterCount - missingArgs,
                fillers);
        }

        if (isCalleeVarArg) {
            return isCallerVarArg ?
                methodHandle :
                MH.asCollector(methodHandle, Object[].class, callCount - parameterCount + 1);
        }

        if (isCallerVarArg) {
            final int spreadArgs = parameterCount - callCount + 1;
            return MH.filterArguments(
                MH.asSpreader(
                    methodHandle,
                    Object[].class,
                    spreadArgs),
                callCount - 1,
                MH.insertArguments(
                    TRUNCATINGFILTER,
                    0,
                    spreadArgs)
                );
        }

        if (callCount > parameterCount) {
            final int discardedArgs = callCount - parameterCount;

            final Class<?>[] discards = new Class<?>[discardedArgs];
            Arrays.fill(discards, Object.class);

            return MH.dropArguments(methodHandle, callCount - discardedArgs, discards);
        }

        return methodHandle;
    }

    @SuppressWarnings("unused")
    private static Object[] truncatingFilter(final int n, final Object[] array) {
        final int length = array == null ? 0 : array.length;
        if (n == length) {
            return array == null ? new Object[0] : array;
        }

        final Object[] newArray = new Object[n];

        if (array != null) {
            for (int i = 0; i < n && i < length; i++) {
                newArray[i] = array[i];
            }
        }

        if (length < n) {
            final Object fill = UNDEFINED;

            for (int i = length; i < n; i++) {
                newArray[i] = fill;
            }
        }

        return newArray;
    }

    /**
      * Numeric length setter for length property
      *
      * @param newLength new length to set
      */
    public final void setLength(final long newLength) {
       final long arrayLength = getArray().length();
       if (newLength == arrayLength) {
           return;
       }

       final boolean isStrict = isStrictContext();

       if (newLength > arrayLength) {
           setArray(getArray().ensure(newLength - 1));
            if (getArray().canDelete(arrayLength, (newLength - 1), isStrict)) {
               setArray(getArray().delete(arrayLength, (newLength - 1)));
           }
           return;
       }

       if (newLength < arrayLength) {
           setArray(getArray().shrink(newLength));
           getArray().setLength(newLength);
       }
    }

    private int getInt(final int index, final String key) {
        if (ArrayIndex.isValidArrayIndex(index)) {
             for (ScriptObject object = this; ; ) {
                final FindProperty find = object.findProperty(key, false, false, this);

                if (find != null) {
                    return getIntValue(find);
                }

                if ((object = object.getProto()) == null) {
                    break;
                }

                final ArrayData array = object.getArray();

                if (array.has(index)) {
                    return array.getInt(index);
                }
           }
        } else {
            final FindProperty find = findProperty(key, true);

            if (find != null) {
                return getIntValue(find);
            }
        }

        return JSType.toInt32(invokeNoSuchProperty(key));
    }

    @Override
    public int getInt(final Object key) {
        final int index = ArrayIndex.getArrayIndex(key);
        final ArrayData array = getArray();

        if (array.has(index)) {
            return array.getInt(index);
        }

        return getInt(index, convertKey(key));
    }

    @Override
    public int getInt(final double key) {
        final int index = ArrayIndex.getArrayIndex(key);
        final ArrayData array = getArray();

        if (array.has(index)) {
            return array.getInt(index);
        }

        return getInt(index, convertKey(key));
    }

    @Override
    public int getInt(final long key) {
        final int index = ArrayIndex.getArrayIndex(key);
        final ArrayData array = getArray();

        if (array.has(index)) {
            return array.getInt(index);
        }

        return getInt(index, convertKey(key));
    }

    @Override
    public int getInt(final int key) {
        final ArrayData array = getArray();

        if (array.has(key)) {
            return array.getInt(key);
        }

        return getInt(key, convertKey(key));
    }

    private long getLong(final int index, final String key) {
        if (ArrayIndex.isValidArrayIndex(index)) {
            for (ScriptObject object = this; ; ) {
                final FindProperty find = object.findProperty(key, false, false, this);

                if (find != null) {
                    return getLongValue(find);
                }

                if ((object = object.getProto()) == null) {
                    break;
                }

                final ArrayData array = object.getArray();

                if (array.has(index)) {
                    return array.getLong(index);
                }
           }
        } else {
            final FindProperty find = findProperty(key, true);

            if (find != null) {
                return getLongValue(find);
            }
        }

        return JSType.toLong(invokeNoSuchProperty(key));
    }

    @Override
    public long getLong(final Object key) {
        final int index = ArrayIndex.getArrayIndex(key);
        final ArrayData array = getArray();

        if (array.has(index)) {
            return array.getLong(index);
        }

        return getLong(index, convertKey(key));
    }

    @Override
    public long getLong(final double key) {
        final int index = ArrayIndex.getArrayIndex(key);
        final ArrayData array = getArray();

        if (array.has(index)) {
            return array.getLong(index);
        }

        return getLong(index, convertKey(key));
    }

    @Override
    public long getLong(final long key) {
        final int index = ArrayIndex.getArrayIndex(key);
        final ArrayData array = getArray();

        if (array.has(index)) {
            return array.getLong(index);
        }

        return getLong(index, convertKey(key));
    }

    @Override
    public long getLong(final int key) {
        final ArrayData array = getArray();

        if (array.has(key)) {
            return array.getLong(key);
        }

        return getLong(key, convertKey(key));
    }

    private double getDouble(final int index, final String key) {
        if (ArrayIndex.isValidArrayIndex(index)) {
            for (ScriptObject object = this; ; ) {
                final FindProperty find = object.findProperty(key, false, false, this);

                if (find != null) {
                    return getDoubleValue(find);
                }

                if ((object = object.getProto()) == null) {
                    break;
                }

                final ArrayData array = object.getArray();

                if (array.has(index)) {
                    return array.getDouble(index);
                }
           }
        } else {
            final FindProperty find = findProperty(key, true);

            if (find != null) {
                return getDoubleValue(find);
            }
        }

        return JSType.toNumber(invokeNoSuchProperty(key));
    }

    @Override
    public double getDouble(final Object key) {
        final int index = ArrayIndex.getArrayIndex(key);
        final ArrayData array = getArray();

        if (array.has(index)) {
            return array.getDouble(index);
        }

        return getDouble(index, convertKey(key));
    }

    @Override
    public double getDouble(final double key) {
        final int index = ArrayIndex.getArrayIndex(key);
        final ArrayData array = getArray();

        if (array.has(index)) {
            return array.getDouble(index);
        }

        return getDouble(index, convertKey(key));
    }

    @Override
    public double getDouble(final long key) {
        final int index = ArrayIndex.getArrayIndex(key);
        final ArrayData array = getArray();

        if (array.has(index)) {
            return array.getDouble(index);
        }

        return getDouble(index, convertKey(key));
    }

    @Override
    public double getDouble(final int key) {
        final ArrayData array = getArray();

        if (array.has(key)) {
            return array.getDouble(key);
        }

        return getDouble(key, convertKey(key));
    }

    private Object get(final int index, final String key) {
        if (ArrayIndex.isValidArrayIndex(index)) {
            for (ScriptObject object = this; ; ) {
                final FindProperty find = object.findProperty(key, false, false, this);

                if (find != null) {
                    return getObjectValue(find);
                }

                if ((object = object.getProto()) == null) {
                    break;
                }

                final ArrayData array = object.getArray();

                if (array.has(index)) {
                    return array.getObject(index);
                }
            }
        } else {
            final FindProperty find = findProperty(key, true);

            if (find != null) {
                return getObjectValue(find);
            }
        }

        return invokeNoSuchProperty(key);
    }

    @Override
    public Object get(final Object key) {
        final int index = ArrayIndex.getArrayIndex(key);
        final ArrayData array = getArray();

        if (array.has(index)) {
            return array.getObject(index);
        }

        return get(index, convertKey(key));
    }

    @Override
    public Object get(final double key) {
        final int index = ArrayIndex.getArrayIndex(key);
        final ArrayData array = getArray();

        if (array.has(index)) {
            return array.getObject(index);
        }

        return get(index, convertKey(key));
    }

    @Override
    public Object get(final long key) {
        final int index = ArrayIndex.getArrayIndex(key);
        final ArrayData array = getArray();

        if (array.has(index)) {
            return array.getObject(index);
        }

        return get(index, convertKey(key));
    }

    @Override
    public Object get(final int key) {
        final ArrayData array = getArray();

        if (array.has(key)) {
            return array.getObject(key);
        }

        return get(key, convertKey(key));
    }

    /**
     * Handle when an array doesn't have a slot - possibly grow and/or convert array.
     *
     * @param index  key as index
     * @param value  element value
     * @param strict are we in strict mode
     */
    private void doesNotHave(final int index, final Object value, final boolean strict) {
        final long oldLength = getArray().length();
        final long longIndex = index & JSType.MAX_UINT;

        if (!getArray().has(index)) {
            final String key = convertKey(longIndex);
            final FindProperty find = findProperty(key, true);

            if (find != null) {
                setObject(find, strict, key, value);
                return;
            }
        }

        if (longIndex >= oldLength) {
            if (!isExtensible()) {
                if (strict) {
                    throw typeError("object.non.extensible", JSType.toString(index), ScriptRuntime.safeToString(this));
                }
                return;
            }
            setArray(getArray().ensure(longIndex));
        }

        if (value instanceof Integer) {
            setArray(getArray().set(index, (int)value, strict));
        } else if (value instanceof Long) {
            setArray(getArray().set(index, (long)value, strict));
        } else if (value instanceof Double) {
            setArray(getArray().set(index, (double)value, strict));
        } else {
            setArray(getArray().set(index, value, strict));
        }

        if (longIndex > oldLength) {
            ArrayData array = getArray();

            if (array.canDelete(oldLength, (longIndex - 1), strict)) {
                array = array.delete(oldLength, (longIndex - 1));
            }

            setArray(array);
        }
    }

    /**
     * This is the most generic of all Object setters. Most of the others use this in some form.
     * TODO: should be further specialized
     *
     * @param find    found property
     * @param strict  are we in strict mode
     * @param key     property key
     * @param value   property value
     */
    public final void setObject(final FindProperty find, final boolean strict, final String key, final Object value) {
        FindProperty f = find;

        if (f != null && f.isInherited() && !(f.getProperty() instanceof UserAccessorProperty)) {
            f = null;
        }

        if (f != null) {
            if (!f.getProperty().isWritable()) {
                if (strict) {
                    throw typeError("property.not.writable", key, ScriptRuntime.safeToString(this));
                }

                return;
            }

            f.setObjectValue(value, strict);

        } else if (!isExtensible()) {
            if (strict) {
                throw typeError("object.non.extensible", key, ScriptRuntime.safeToString(this));
            }
        } else {
            spill(key, value);
        }
    }

    private void spill(final String key, final Object value) {
        addSpillProperty(key, 0).setObjectValue(this, this, value, false);
    }


    @Override
    public void set(final Object key, final int value, final boolean strict) {
        final int index = ArrayIndex.getArrayIndex(key);

        if (ArrayIndex.isValidArrayIndex(index)) {
            if (getArray().has(index)) {
                setArray(getArray().set(index, value, strict));
            } else {
                doesNotHave(index, value, strict);
            }

            return;
        }

        set(key, JSType.toObject(value), strict);
    }

    @Override
    public void set(final Object key, final long value, final boolean strict) {
        final int index = ArrayIndex.getArrayIndex(key);

        if (ArrayIndex.isValidArrayIndex(index)) {
            if (getArray().has(index)) {
                setArray(getArray().set(index, value, strict));
            } else {
                doesNotHave(index, value, strict);
            }

            return;
        }

        set(key, JSType.toObject(value), strict);
    }

    @Override
    public void set(final Object key, final double value, final boolean strict) {
        final int index = ArrayIndex.getArrayIndex(key);

        if (ArrayIndex.isValidArrayIndex(index)) {
            if (getArray().has(index)) {
                setArray(getArray().set(index, value, strict));
            } else {
                doesNotHave(index, value, strict);
            }

            return;
        }

        set(key, JSType.toObject(value), strict);
    }

    @Override
    public void set(final Object key, final Object value, final boolean strict) {
        final int index = ArrayIndex.getArrayIndex(key);

        if (ArrayIndex.isValidArrayIndex(index)) {
            if (getArray().has(index)) {
                setArray(getArray().set(index, value, strict));
            } else {
                doesNotHave(index, value, strict);
            }

            return;
        }

        final String       propName = convertKey(key);
        final FindProperty find     = findProperty(propName, true);

        setObject(find, strict, propName, value);
    }

    @Override
    public void set(final double key, final int value, final boolean strict) {
        final int index = ArrayIndex.getArrayIndex(key);

        if (ArrayIndex.isValidArrayIndex(index)) {
            if (getArray().has(index)) {
                setArray(getArray().set(index, value, strict));
            } else {
                doesNotHave(index, value, strict);
            }

            return;
        }

        set(JSType.toObject(key), JSType.toObject(value), strict);
    }

    @Override
    public void set(final double key, final long value, final boolean strict) {
        final int index = ArrayIndex.getArrayIndex(key);

        if (ArrayIndex.isValidArrayIndex(index)) {
            if (getArray().has(index)) {
                setArray(getArray().set(index, value, strict));
            } else {
                doesNotHave(index, value, strict);
            }

            return;
        }

        set(JSType.toObject(key), JSType.toObject(value), strict);
    }

    @Override
    public void set(final double key, final double value, final boolean strict) {
        final int index = ArrayIndex.getArrayIndex(key);

        if (ArrayIndex.isValidArrayIndex(index)) {
            if (getArray().has(index)) {
                setArray(getArray().set(index, value, strict));
            } else {
                doesNotHave(index, value, strict);
            }

            return;
        }

        set(JSType.toObject(key), JSType.toObject(value), strict);
    }

    @Override
    public void set(final double key, final Object value, final boolean strict) {
        final int index = ArrayIndex.getArrayIndex(key);

        if (ArrayIndex.isValidArrayIndex(index)) {
            if (getArray().has(index)) {
                setArray(getArray().set(index, value, strict));
            } else {
                doesNotHave(index, value, strict);
            }

            return;
        }

        set(JSType.toObject(key), value, strict);
    }

    @Override
    public void set(final long key, final int value, final boolean strict) {
        final int index = ArrayIndex.getArrayIndex(key);

        if (ArrayIndex.isValidArrayIndex(index)) {
            if (getArray().has(index)) {
                setArray(getArray().set(index, value, strict));
            } else {
                doesNotHave(index, value, strict);
            }

            return;
        }

        set(JSType.toObject(key), JSType.toObject(value), strict);
    }

    @Override
    public void set(final long key, final long value, final boolean strict) {
        final int index = ArrayIndex.getArrayIndex(key);

        if (ArrayIndex.isValidArrayIndex(index)) {
            if (getArray().has(index)) {
                setArray(getArray().set(index, value, strict));
            } else {
                doesNotHave(index, value, strict);
            }

            return;
        }

        set(JSType.toObject(key), JSType.toObject(value), strict);
    }

    @Override
    public void set(final long key, final double value, final boolean strict) {
        final int index = ArrayIndex.getArrayIndex(key);

        if (ArrayIndex.isValidArrayIndex(index)) {
            if (getArray().has(index)) {
                setArray(getArray().set(index, value, strict));
            } else {
                doesNotHave(index, value, strict);
            }

            return;
        }

        set(JSType.toObject(key), JSType.toObject(value), strict);
    }

    @Override
    public void set(final long key, final Object value, final boolean strict) {
        final int index = ArrayIndex.getArrayIndex(key);

        if (ArrayIndex.isValidArrayIndex(index)) {
            if (getArray().has(index)) {
                setArray(getArray().set(index, value, strict));
            } else {
                doesNotHave(index, value, strict);
            }

            return;
        }

        set(JSType.toObject(key), value, strict);
    }

    @Override
    public void set(final int key, final int value, final boolean strict) {
        final int index = ArrayIndex.getArrayIndex(key);

        if (ArrayIndex.isValidArrayIndex(index)) {
            if (getArray().has(index)) {
                setArray(getArray().set(index, value, strict));
            } else {
                doesNotHave(index, value, strict);
            }

            return;
        }

        set(JSType.toObject(key), JSType.toObject(value), strict);
    }

    @Override
    public void set(final int key, final long value, final boolean strict) {
        final int index = ArrayIndex.getArrayIndex(key);

        if (ArrayIndex.isValidArrayIndex(index)) {
            if (getArray().has(index)) {
                setArray(getArray().set(index, value, strict));
            } else {
                doesNotHave(index, value, strict);
            }

            return;
        }

        set(JSType.toObject(key), JSType.toObject(value), strict);
    }

    @Override
    public void set(final int key, final double value, final boolean strict) {
        final int index = ArrayIndex.getArrayIndex(key);

        if (ArrayIndex.isValidArrayIndex(index)) {
            if (getArray().has(index)) {
                setArray(getArray().set(index, value, strict));
            } else {
                doesNotHave(index, value, strict);
            }

            return;
        }

        set(JSType.toObject(key), JSType.toObject(value), strict);
    }

    @Override
    public void set(final int key, final Object value, final boolean strict) {
        final int index = ArrayIndex.getArrayIndex(key);

        if (ArrayIndex.isValidArrayIndex(index)) {
            if (getArray().has(index)) {
                setArray(getArray().set(index, value, strict));
            } else {
                doesNotHave(index, value, strict);
            }

            return;
        }

        set(JSType.toObject(key), value, strict);
    }

    @Override
    public boolean has(final Object key) {
        final int index = ArrayIndex.getArrayIndex(key);

        if (ArrayIndex.isValidArrayIndex(index)) {
            for (ScriptObject self = this; self != null; self = self.getProto()) {
                if (self.getArray().has(index)) {
                    return true;
                }
            }
        }

        final FindProperty find = findProperty(convertKey(key), true);

        return find != null;
    }

    @Override
    public boolean has(final double key) {
        final int index = ArrayIndex.getArrayIndex(key);

        if (ArrayIndex.isValidArrayIndex(index)) {
            for (ScriptObject self = this; self != null; self = self.getProto()) {
                if (self.getArray().has(index)) {
                    return true;
                }
            }
        }

        final FindProperty find = findProperty(convertKey(key), true);

        return find != null;
    }

    @Override
    public boolean has(final long key) {
        final int index = ArrayIndex.getArrayIndex(key);

        if (ArrayIndex.isValidArrayIndex(index)) {
            for (ScriptObject self = this; self != null; self = self.getProto()) {
                if (self.getArray().has(index)) {
                    return true;
                }
            }
        }

        final FindProperty find = findProperty(convertKey(key), true);

        return find != null;
    }

    @Override
    public boolean has(final int key) {
        final int index = ArrayIndex.getArrayIndex(key);

        if (ArrayIndex.isValidArrayIndex(index)) {
            for (ScriptObject self = this; self != null; self = self.getProto()) {
                if (self.getArray().has(index)) {
                    return true;
                }
            }
        }

        final FindProperty find = findProperty(convertKey(key), true);

        return find != null;
    }

    @Override
    public boolean hasOwnProperty(final Object key) {
        final int index = ArrayIndex.getArrayIndex(key);

        if (getArray().has(index)) {
            return true;
        }

        final FindProperty find = findProperty(convertKey(key), false);

        return find != null;
    }

    @Override
    public boolean hasOwnProperty(final int key) {
        final int index = ArrayIndex.getArrayIndex(key);

        if (getArray().has(index)) {
            return true;
        }

        final FindProperty find = findProperty(convertKey(key), false);

        return find != null;
    }

    @Override
    public boolean hasOwnProperty(final long key) {
        final int index = ArrayIndex.getArrayIndex(key);

        if (getArray().has(index)) {
            return true;
        }

        final FindProperty find = findProperty(convertKey(key), false);

        return find != null;
    }

    @Override
    public boolean hasOwnProperty(final double key) {
        final int index = ArrayIndex.getArrayIndex(key);

        if (getArray().has(index)) {
            return true;
        }

        final FindProperty find = findProperty(convertKey(key), false);

        return find != null;
    }

    @Override
    public boolean delete(final int key, final boolean strict) {
        final int index = ArrayIndex.getArrayIndex(key);
        final ArrayData array = getArray();

        if (array.has(index)) {
            if (array.canDelete(index, strict)) {
                setArray(array.delete(index));
                return true;
            }
            return false;
        }

        return deleteObject(JSType.toObject(key), strict);
    }

    @Override
    public boolean delete(final long key, final boolean strict) {
        final int index = ArrayIndex.getArrayIndex(key);
        final ArrayData array = getArray();

        if (array.has(index)) {
            if (array.canDelete(index, strict)) {
                setArray(array.delete(index));
                return true;
            }
            return false;
        }

        return deleteObject(JSType.toObject(key), strict);
    }

    @Override
    public boolean delete(final double key, final boolean strict) {
        final int index = ArrayIndex.getArrayIndex(key);
        final ArrayData array = getArray();

        if (array.has(index)) {
            if (array.canDelete(index, strict)) {
                setArray(array.delete(index));
                return true;
            }
            return false;
        }

        return deleteObject(JSType.toObject(key), strict);
    }

    @Override
    public boolean delete(final Object key, final boolean strict) {
        final int index = ArrayIndex.getArrayIndex(key);
        final ArrayData array = getArray();

        if (array.has(index)) {
            if (array.canDelete(index, strict)) {
                setArray(array.delete(index));
                return true;
            }
            return false;
        }

        return deleteObject(key, strict);
    }

    private boolean deleteObject(final Object key, final boolean strict) {
        final String propName = convertKey(key);
        final FindProperty find = findProperty(propName, false);

        if (find == null) {
            return true;
        }

        if (!find.getProperty().isConfigurable()) {
            if (strict) {
                throw typeError("cant.delete.property", propName, ScriptRuntime.safeToString(this));
            }
            return false;
        }

        final Property prop = find.getProperty();
        notifyPropertyDeleted(this, prop);
        deleteOwnProperty(prop);

        return true;
    }

    /*
     * Make a new UserAccessorProperty property. getter and setter functions are stored in
     * this ScriptObject and slot values are used in property object.
     */
    protected final UserAccessorProperty newUserAccessors(final String key, final int propertyFlags, final ScriptFunction getter, final ScriptFunction setter) {
        final UserAccessorProperty property = getMap().newUserAccessors(key, propertyFlags);
        setSpill(property.getGetterSlot(), getter);
        setSpill(property.getSetterSlot(), setter);

        return property;
    }

    protected final void setSpill(final int slot, final Object value) {
        if (spill == null) {
            // create new spill.
            spill = new Object[Math.max(slot + 1, SPILL_RATE)];
        } else if (slot >= spill.length) {
            // grow spill as needed
            final Object[] newSpill = new Object[slot + 1];
            System.arraycopy(spill, 0, newSpill, 0, spill.length);
            spill = newSpill;
        }

        spill[slot] = value;
    }

<<<<<<< HEAD
=======
    protected Object getSpill(final int slot) {
        return spill != null && slot < spill.length ? spill[slot] : null;
    }

>>>>>>> 51ac0c58
    private static MethodHandle findOwnMH(final String name, final Class<?> rtype, final Class<?>... types) {
        final Class<?>   own = ScriptObject.class;
        final MethodType mt  = MH.type(rtype, types);
        try {
            return MH.findStatic(MethodHandles.lookup(), own, name, mt);
        } catch (final MethodHandleFactory.LookupException e) {
            return MH.findVirtual(MethodHandles.lookup(), own, name, mt);
        }
    }

    private static MethodHandle getKnownFunctionPropertyGuard(final PropertyMap map, final MethodHandle getter, final Object where, final ScriptFunction func) {
        return MH.insertArguments(KNOWNFUNCPROPGUARD, 1, map, getter, where, func);
    }

    @SuppressWarnings("unused")
    private static boolean knownFunctionPropertyGuard(final Object self, final PropertyMap map, final MethodHandle getter, final Object where, final ScriptFunction func) {
        if (self instanceof ScriptObject && ((ScriptObject)self).getMap() == map) {
            try {
                return getter.invokeExact(where) == func;
            } catch (final RuntimeException | Error e) {
                throw e;
            } catch (final Throwable t) {
                throw new RuntimeException(t);
            }
        }

        return false;
    }

    /** This is updated only in debug mode - counts number of {@code ScriptObject} instances created */
    private static int count;

    /** This is updated only in debug mode - counts number of {@code ScriptObject} instances created that are scope */
    private static int scopeCount;

    /**
     * Get number of {@code ScriptObject} instances created. If not running in debug
     * mode this is always 0
     *
     * @return number of ScriptObjects created
     */
    public static int getCount() {
        return count;
    }

    /**
     * Get number of scope {@code ScriptObject} instances created. If not running in debug
     * mode this is always 0
     *
     * @return number of scope ScriptObjects created
     */
    public static int getScopeCount() {
        return scopeCount;
    }

}<|MERGE_RESOLUTION|>--- conflicted
+++ resolved
@@ -1543,11 +1543,7 @@
      * @return if the delete was successful or not
      */
     public boolean delete(final Object key) {
-<<<<<<< HEAD
-        return delete(key, getContext()._strict);
-=======
         return delete(key, isStrictContext());
->>>>>>> 51ac0c58
     }
 
     /**
@@ -3173,13 +3169,10 @@
         spill[slot] = value;
     }
 
-<<<<<<< HEAD
-=======
     protected Object getSpill(final int slot) {
         return spill != null && slot < spill.length ? spill[slot] : null;
     }
 
->>>>>>> 51ac0c58
     private static MethodHandle findOwnMH(final String name, final Class<?> rtype, final Class<?>... types) {
         final Class<?>   own = ScriptObject.class;
         final MethodType mt  = MH.type(rtype, types);
